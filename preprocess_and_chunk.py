--- conflicted
+++ resolved
@@ -4,17 +4,11 @@
 import uuid
 from langchain.text_splitter import RecursiveCharacterTextSplitter
 from tqdm import tqdm
-<<<<<<< HEAD
 from tqdm import tqdm
 from langdetect import detect, DetectorFactory
 
 # make langdetect deterministic
 # make langdetect deterministic
-=======
-from langdetect import detect, DetectorFactory
-
-# make langdetect deterministic
->>>>>>> 983308d0
 DetectorFactory.seed = 42
 
 
@@ -23,7 +17,12 @@
         print("❌ Usage: python preprocess_and_chunk.py <input_file.json>")
         sys.exit(1)
 
-<<<<<<< HEAD
+
+def main():
+    if len(sys.argv) < 2:
+        print("❌ Usage: python preprocess_and_chunk.py <input_file.json>")
+        sys.exit(1)
+
 
 def main():
     if len(sys.argv) < 2:
@@ -110,54 +109,5 @@
     print(f"✅ Saved {len(chunks)} chunks → {output_path}")
 
 
-=======
-    input_path = sys.argv[1]
-    if not os.path.isfile(input_path):
-        print(f"❌ File not found: {input_path}")
-        sys.exit(1)
-
-    output_path = input_path.replace(".json", "_chunks.json")
-
-    with open(input_path, "r", encoding="utf-8") as f:
-        try:
-            raw_docs = json.load(f)
-        except json.JSONDecodeError as e:
-            print(f"❌ JSON Decode Error: {e}")
-            sys.exit(1)
-
-    print(f"🔍 Loaded {len(raw_docs)} documents")
-
-    splitter = RecursiveCharacterTextSplitter(chunk_size=1000, chunk_overlap=100)
-
-    chunks = []
-
-    for doc in tqdm(raw_docs, desc="🔄 Chunking"):
-        text = doc.get("text", "").strip()
-        if not text:
-            continue
-
-        try:
-            lang = detect(text)
-        except Exception:
-            lang = "unknown"
-
-        metadata = {
-            "source": doc.get("url"),
-            "title": doc.get("title"),
-            "type": doc.get("type"),
-            "date_updated": doc.get("date_updated"),
-            "lang": lang,
-        }
-
-        for chunk in splitter.split_text(text):
-            chunks.append({"text": chunk, "metadata": metadata})
-
-    with open(output_path, "w", encoding="utf-8") as f:
-        json.dump(chunks, f, ensure_ascii=False, indent=2)
-
-    print(f"✅ Saved {len(chunks)} chunks → {output_path}")
-
-
->>>>>>> 983308d0
 if __name__ == "__main__":
     main()