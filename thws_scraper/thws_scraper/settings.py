# Scrapy settings for thws_scraper project
#
# For simplicity, this file contains only settings considered important or
# commonly used. You can find more settings consulting the documentation:
#
#     https://docs.scrapy.org/en/latest/topics/settings.html
#     https://docs.scrapy.org/en/latest/topics/downloader-middleware.html
#     https://docs.scrapy.org/en/latest/topics/spider-middleware.html

BOT_NAME = "thws_scraper"

SPIDER_MODULES = ["thws_scraper.spiders"]
NEWSPIDER_MODULE = "thws_scraper.spiders"


# Crawl responsibly by identifying yourself (and your website) on the user-agent
<<<<<<< HEAD
USER_AGENT = "thws-scraper-bot/0.1"
=======
# USER_AGENT = "thws_scraper (+http://www.yourdomain.com)"
>>>>>>> a75a781e

# Obey robots.txt rules
ROBOTSTXT_OBEY = True

# Configure maximum concurrent requests performed by Scrapy (default: 16)
<<<<<<< HEAD
CONCURRENT_REQUESTS = 64
=======
# CONCURRENT_REQUESTS = 32
>>>>>>> a75a781e

# Configure a delay for requests for the same website (default: 0)
# See https://docs.scrapy.org/en/latest/topics/settings.html#download-delay
# See also autothrottle settings and docs
<<<<<<< HEAD
# DOWNLOAD_DELAY = 0.5
=======
# DOWNLOAD_DELAY = 3
>>>>>>> a75a781e
# The download delay setting will honor only one of:
# CONCURRENT_REQUESTS_PER_DOMAIN = 16
# CONCURRENT_REQUESTS_PER_IP = 16

# Disable cookies (enabled by default)
# COOKIES_ENABLED = False

# Disable Telnet Console (enabled by default)
# TELNETCONSOLE_ENABLED = False

# Override the default request headers:
# DEFAULT_REQUEST_HEADERS = {
#    "Accept": "text/html,application/xhtml+xml,application/xml;q=0.9,*/*;q=0.8",
#    "Accept-Language": "en",
# }

# Enable or disable spider middlewares
# See https://docs.scrapy.org/en/latest/topics/spider-middleware.html
# SPIDER_MIDDLEWARES = {
#    "thws_scraper.middlewares.ThwsScraperSpiderMiddleware": 543,
# }

# Enable or disable downloader middlewares
# See https://docs.scrapy.org/en/latest/topics/downloader-middleware.html
# DOWNLOADER_MIDDLEWARES = {
#    "thws_scraper.middlewares.ThwsScraperDownloaderMiddleware": 543,
# }

# Enable or disable extensions
# See https://docs.scrapy.org/en/latest/topics/extensions.html
# EXTENSIONS = {
#    "scrapy.extensions.telnet.TelnetConsole": None,
# }

# Configure item pipelines
# See https://docs.scrapy.org/en/latest/topics/item-pipeline.html
# ITEM_PIPELINES = {
#    "thws_scraper.pipelines.ThwsScraperPipeline": 300,
# }

# Enable and configure the AutoThrottle extension (disabled by default)
# See https://docs.scrapy.org/en/latest/topics/autothrottle.html
# AUTOTHROTTLE_ENABLED = True
# The initial download delay
# AUTOTHROTTLE_START_DELAY = 5
# The maximum download delay to be set in case of high latencies
# AUTOTHROTTLE_MAX_DELAY = 60
# The average number of requests Scrapy should be sending in parallel to
# each remote server
# AUTOTHROTTLE_TARGET_CONCURRENCY = 1.0
# Enable showing throttling stats for every response received:
# AUTOTHROTTLE_DEBUG = False

# Enable and configure HTTP caching (disabled by default)
# See https://docs.scrapy.org/en/latest/topics/downloader-middleware.html#httpcache-middleware-settings
# HTTPCACHE_ENABLED = True
# HTTPCACHE_EXPIRATION_SECS = 0
# HTTPCACHE_DIR = "httpcache"
# HTTPCACHE_IGNORE_HTTP_CODES = []
# HTTPCACHE_STORAGE = "scrapy.extensions.httpcache.FilesystemCacheStorage"

# Set settings whose default value is deprecated to a future-proof value
TWISTED_REACTOR = "twisted.internet.asyncioreactor.AsyncioSelectorReactor"
FEED_EXPORT_ENCODING = "utf-8"

LOG_LEVEL = "WARNING"<|MERGE_RESOLUTION|>--- conflicted
+++ resolved
@@ -14,85 +14,100 @@
 
 
 # Crawl responsibly by identifying yourself (and your website) on the user-agent
-<<<<<<< HEAD
 USER_AGENT = "thws-scraper-bot/0.1"
-=======
 # USER_AGENT = "thws_scraper (+http://www.yourdomain.com)"
->>>>>>> a75a781e
 
 # Obey robots.txt rules
 ROBOTSTXT_OBEY = True
 
 # Configure maximum concurrent requests performed by Scrapy (default: 16)
-<<<<<<< HEAD
 CONCURRENT_REQUESTS = 64
-=======
 # CONCURRENT_REQUESTS = 32
->>>>>>> a75a781e
 
 # Configure a delay for requests for the same website (default: 0)
 # See https://docs.scrapy.org/en/latest/topics/settings.html#download-delay
 # See also autothrottle settings and docs
-<<<<<<< HEAD
 # DOWNLOAD_DELAY = 0.5
-=======
 # DOWNLOAD_DELAY = 3
->>>>>>> a75a781e
 # The download delay setting will honor only one of:
+# CONCURRENT_REQUESTS_PER_DOMAIN = 16
+# CONCURRENT_REQUESTS_PER_IP = 16
 # CONCURRENT_REQUESTS_PER_DOMAIN = 16
 # CONCURRENT_REQUESTS_PER_IP = 16
 
 # Disable cookies (enabled by default)
 # COOKIES_ENABLED = False
+# COOKIES_ENABLED = False
 
 # Disable Telnet Console (enabled by default)
+# TELNETCONSOLE_ENABLED = False
 # TELNETCONSOLE_ENABLED = False
 
 # Override the default request headers:
 # DEFAULT_REQUEST_HEADERS = {
+# DEFAULT_REQUEST_HEADERS = {
 #    "Accept": "text/html,application/xhtml+xml,application/xml;q=0.9,*/*;q=0.8",
 #    "Accept-Language": "en",
+# }
 # }
 
 # Enable or disable spider middlewares
 # See https://docs.scrapy.org/en/latest/topics/spider-middleware.html
 # SPIDER_MIDDLEWARES = {
+# SPIDER_MIDDLEWARES = {
 #    "thws_scraper.middlewares.ThwsScraperSpiderMiddleware": 543,
+# }
 # }
 
 # Enable or disable downloader middlewares
 # See https://docs.scrapy.org/en/latest/topics/downloader-middleware.html
 # DOWNLOADER_MIDDLEWARES = {
+# DOWNLOADER_MIDDLEWARES = {
 #    "thws_scraper.middlewares.ThwsScraperDownloaderMiddleware": 543,
+# }
 # }
 
 # Enable or disable extensions
 # See https://docs.scrapy.org/en/latest/topics/extensions.html
 # EXTENSIONS = {
+# EXTENSIONS = {
 #    "scrapy.extensions.telnet.TelnetConsole": None,
+# }
 # }
 
 # Configure item pipelines
 # See https://docs.scrapy.org/en/latest/topics/item-pipeline.html
 # ITEM_PIPELINES = {
+# ITEM_PIPELINES = {
 #    "thws_scraper.pipelines.ThwsScraperPipeline": 300,
+# }
 # }
 
 # Enable and configure the AutoThrottle extension (disabled by default)
 # See https://docs.scrapy.org/en/latest/topics/autothrottle.html
 # AUTOTHROTTLE_ENABLED = True
+# AUTOTHROTTLE_ENABLED = True
 # The initial download delay
 # AUTOTHROTTLE_START_DELAY = 5
+# AUTOTHROTTLE_START_DELAY = 5
 # The maximum download delay to be set in case of high latencies
+# AUTOTHROTTLE_MAX_DELAY = 60
 # AUTOTHROTTLE_MAX_DELAY = 60
 # The average number of requests Scrapy should be sending in parallel to
 # each remote server
 # AUTOTHROTTLE_TARGET_CONCURRENCY = 1.0
+# AUTOTHROTTLE_TARGET_CONCURRENCY = 1.0
 # Enable showing throttling stats for every response received:
+# AUTOTHROTTLE_DEBUG = False
 # AUTOTHROTTLE_DEBUG = False
 
 # Enable and configure HTTP caching (disabled by default)
 # See https://docs.scrapy.org/en/latest/topics/downloader-middleware.html#httpcache-middleware-settings
+# HTTPCACHE_ENABLED = True
+# HTTPCACHE_EXPIRATION_SECS = 0
+# HTTPCACHE_DIR = "httpcache"
+# HTTPCACHE_IGNORE_HTTP_CODES = []
+# HTTPCACHE_STORAGE = "scrapy.extensions.httpcache.FilesystemCacheStorage"
 # HTTPCACHE_ENABLED = True
 # HTTPCACHE_EXPIRATION_SECS = 0
 # HTTPCACHE_DIR = "httpcache"
